#!/usr/bin/env python
# -*- coding: utf-8 -*-
import io
import os
import re

from setuptools import setup, find_packages


classifiers = """\
    Development Status :: 4 - Beta
    Operating System :: OS Independent
    Programming Language :: Python
    Programming Language :: Python :: 2
    Programming Language :: Python :: 2.7
    Programming Language :: Python :: 3
    Programming Language :: Python :: 3.3
    Programming Language :: Python :: 3.4
    Programming Language :: Python :: 3.5
"""


def _read(*parts, **kwargs):
    filepath = os.path.join(os.path.dirname(__file__), *parts)
    encoding = kwargs.pop('encoding', 'utf-8')
    with io.open(filepath, encoding=encoding) as fh:
        text = fh.read()
    return text


def get_version():
    version = re.search(
        r'^__version__\s*=\s*[\'"]([^\'"]*)[\'"]',
        _read('cooler', '__init__.py'),
        re.MULTILINE).group(1)
    return version


def get_long_description():
    return _read('README.md')


install_requires = ['six', 'numpy>=1.9', 'scipy>=0.16', 'pandas>=0.16', 'h5py>=2.5']
tests_require = ['nose']
extras_require = {'docs': ['Sphinx>=1.1', 'numpydoc>=0.5']}


setup(
    name='cooler',
    author='Nezar Abdennur',
    author_email='nezar@mit.edu',
    version=get_version(),
    license='BSD3',
    description='Sparse binary format for Hi-C genomic contact heatmaps',
    long_description=get_long_description(),
    keywords=['genomics', 'bioinformatics', 'Hi-C'],
    url='https://github.com/mirnylab/cooler',
<<<<<<< HEAD
    packages=['cooler', 'cooler.io'],
=======
    packages=find_packages(),
>>>>>>> 2b254e54
    zip_safe=False,
    classifiers=[s.strip() for s in classifiers.split('\n') if s],
    install_requires=install_requires,
    tests_require=tests_require,
    extras_require=extras_require,
)<|MERGE_RESOLUTION|>--- conflicted
+++ resolved
@@ -55,11 +55,7 @@
     long_description=get_long_description(),
     keywords=['genomics', 'bioinformatics', 'Hi-C'],
     url='https://github.com/mirnylab/cooler',
-<<<<<<< HEAD
-    packages=['cooler', 'cooler.io'],
-=======
     packages=find_packages(),
->>>>>>> 2b254e54
     zip_safe=False,
     classifiers=[s.strip() for s in classifiers.split('\n') if s],
     install_requires=install_requires,
