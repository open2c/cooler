import sys

import numpy as np

from . import cli
import click

from ..api import Cooler
from .. import util


MAX_MATRIX_SIZE_FILE = int(1e8)
MAX_MATRIX_SIZE_INTERACTIVE = int(1e7)


def get_matrix_size(c, row_region, col_region):
    nrows = c.extent(row_region)[1] - c.extent(row_region)[0]
    ncols = c.extent(col_region)[1] - c.extent(col_region)[0]
    return ncols * nrows


def load_matrix(c, row_region, col_region, field, balanced, scale):
    mat = c.matrix(balance=balanced, field=field).fetch(row_region, col_region)

    if scale == "log2":
        mat = np.log2(mat)
    elif scale == "log10":
        mat = np.log10(mat)

    return mat


def interactive(ax, c, row_chrom, col_chrom, field, balanced, scale):  # pragma: no cover
    import matplotlib.pyplot as plt

    # The code is heavily insired by
    # https://gist.github.com/mdboom/048aa35df685fe694330764894f0e40a

    def get_extent(ax):
        xstart, ystart, xdelta, ydelta = ax.viewLim.bounds
        xend = xstart + xdelta
        yend = ystart + ydelta
        return xstart, xend, ystart, yend

    def round_trim_extent(extent, binsize, row_chrom_len, col_chrom_len):
        xstart = int(np.floor(extent[0] / binsize) * binsize)
        xend = int(np.ceil(extent[1] / binsize) * binsize)
        ystart = int(np.floor(extent[3] / binsize) * binsize)
        yend = int(np.ceil(extent[2] / binsize) * binsize)
        xstart = max(0, xstart)
        ystart = max(0, ystart)
        # For now, don't let users to request the last bin, b/c its end
        # lies outside of the genome
        xend = min(xend, int(np.floor(col_chrom_len / binsize) * binsize))
        yend = min(yend, int(np.floor(row_chrom_len / binsize) * binsize))
        return xstart, xend, yend, ystart

    def update_heatmap(event):
        ax.set_autoscale_on(False)  # Otherwise, infinite loop

        extent = get_extent(ax)
        extent = round_trim_extent(extent, binsize, row_chrom_len, col_chrom_len)
        if extent == plotstate["prev_extent"]:
            return

        plotstate["prev_extent"] = extent
        new_col_region = col_chrom, int(extent[0]), int(extent[1])
        new_row_region = row_chrom, int(extent[3]), int(extent[2])

        im = ax.images[-1]
        nelem = get_matrix_size(c, new_row_region, new_col_region)
        if nelem >= MAX_MATRIX_SIZE_INTERACTIVE:
            # requested area too large
            im.set_data(np.ones(1)[:, None] * np.nan)

            if not plotstate["placeholders"]:
                box, = plt.plot(
                    [0, col_chrom_len, col_chrom_len, 0, 0, col_chrom_len],
                    [0, row_chrom_len, 0, 0, row_chrom_len, row_chrom_len],
                    c="k",
                    lw=0.5,
                )
                txt = plt.text(
                    0.5,
                    0.5,
                    "The requested region is too large\n"
                    "to display at this resolution.",
                    horizontalalignment="center",
                    verticalalignment="center",
                    transform=ax.transAxes,
                )
                plotstate["placeholders"] = [box, txt]
        else:
            # remove placeholders if any and update
            while plotstate["placeholders"]:
                plotstate["placeholders"].pop().remove()

            im.set_data(
                load_matrix(c, new_row_region, new_col_region, field, balanced, scale)
            )

        im.set_extent(extent)
        ax.figure.canvas.draw_idle()

    binsize = c.info["bin-size"]
    row_chrom_len = c.chromsizes[row_chrom]
    col_chrom_len = c.chromsizes[col_chrom]
    plotstate = {"placeholders": [], "prev_extent": get_extent(plt.gca())}
    plt.gcf().canvas.mpl_connect("button_release_event", update_heatmap)
    plt.show()


@cli.command()
@click.argument(
    "cool_uri",
    metavar="COOL_PATH"
)
@click.argument(
    "range",
    type=str
)
@click.option(
    "--range2", "-r2",
    type=str,
    help="The coordinates of a genomic region shown along the column dimension. "
    "If omitted, the column range is the same as the row range. "
    "Use to display asymmetric matrices or trans interactions.",
)
@click.option(
    "--balanced", "-b",
    is_flag=True,
    default=False,
    help="Show the balanced contact matrix. "
    "If not provided, display the unbalanced counts.",
)
@click.option(
    "--out", "-o",
    help="Save the image of the contact matrix to a file. "
    "If not specified, the matrix is displayed in an interactive window. "
    "The figure format is deduced from the extension of the file, "
    "the supported formats are png, jpg, svg, pdf, ps and eps.",
)
@click.option(
    "--dpi",
    type=int,
    help="The DPI of the figure, if saving to a file"
)
@click.option(
    "--scale", "-s",
    type=click.Choice(["linear", "log2", "log10"]),
    help="Scale transformation of the colormap: linear, log2 or log10. "
    "Default is log10.",
    default="log10",
)
@click.option(
    "--force", "-f",
    is_flag=True,
    default=False,
    help="Force display very large matrices (>=10^8 pixels). "
    "Use at your own risk as it may cause performance issues.",
)
@click.option(
    "--zmin",
    type=float,
    help="The minimal value of the color scale. Units must match those of the colormap scale. "
    "To provide a negative value use a equal sign and quotes, e.g. -zmin='-0.5'",
)
@click.option(
    "--zmax",
    type=float,
    help="The maximal value of the color scale. Units must match those of the colormap scale. "
    "To provide a negative value use a equal sign and quotes, e.g. -zmax='-0.5'",
)
@click.option(
    "--cmap",
    default="YlOrRd",
    help="The colormap used to display the contact matrix. "
    "See the full list at http://matplotlib.org/examples/color/colormaps_reference.html",
)
@click.option(
    "--field",
    default="count",
    show_default=True,
    help="Pixel values to display."
)
def show(
    cool_uri, range, range2, balanced, out, dpi, scale, force, zmin, zmax, cmap, field
):
    """
    Display and browse a cooler in matplotlib.

    COOL_PATH : Path to a COOL file or Cooler URI.

    RANGE : The coordinates of the genomic region to display, in UCSC notation.
    Example: chr1:10,000,000-11,000,000

    """
    try:
        import matplotlib as mpl

        if out is not None:
            mpl.use("Agg")
        import matplotlib.pyplot as plt
    except ImportError:  # pragma: no cover
        print("Install matplotlib to use cooler show", file=sys.stderr)
        sys.exit(1)

    c = Cooler(cool_uri)

    chromsizes = c.chromsizes
    row_region = range
    col_region = row_region if range2 is None else range2
    row_chrom, row_lo, row_hi = util.parse_region(row_region, chromsizes)
    col_chrom, col_lo, col_hi = util.parse_region(col_region, chromsizes)

    if (
        get_matrix_size(c, row_region, col_region) >= MAX_MATRIX_SIZE_FILE
    ) and not force:
        print(
            "The matrix of the selected region is too large. "
            "Try using lower resolution, selecting a smaller region, or use "
            "the '--force' flag to override this safety limit.",
            file=sys.stderr,
        )
        sys.exit(1)

    plt.figure(figsize=(11, 10))
<<<<<<< HEAD
    plt.gcf().canvas.manager.set_window_title("Contact matrix".format())
=======
    plt.get_current_fig_manager().set_window_title("Contact matrix".format())
>>>>>>> fd1616ed
    plt.title("")
    plt.imshow(
        load_matrix(c, row_region, col_region, field, balanced, scale),
        interpolation="none",
        extent=[col_lo, col_hi, row_hi, row_lo],
        vmin=zmin,
        vmax=zmax,
        cmap=cmap,
    )

    # If plotting into a file, plot and quit
    plt.ylabel("{} coordinate".format(row_chrom))
    plt.xlabel("{} coordinate".format(col_chrom))
    cb = plt.colorbar()
    cb.set_label(
        {
            "linear": "relative contact frequency",
            "log2": "log 2 ( relative contact frequency )",
            "log10": "log 10 ( relative contact frequency )",
        }[scale]
    )

    if out:
        plt.savefig(out, dpi=dpi)
    else:
        interactive(plt.gca(), c, row_chrom, col_chrom, field, balanced, scale)<|MERGE_RESOLUTION|>--- conflicted
+++ resolved
@@ -225,11 +225,7 @@
         sys.exit(1)
 
     plt.figure(figsize=(11, 10))
-<<<<<<< HEAD
-    plt.gcf().canvas.manager.set_window_title("Contact matrix".format())
-=======
     plt.get_current_fig_manager().set_window_title("Contact matrix".format())
->>>>>>> fd1616ed
     plt.title("")
     plt.imshow(
         load_matrix(c, row_region, col_region, field, balanced, scale),
