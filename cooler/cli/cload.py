# -*- coding: utf-8 -*-
from __future__ import division, print_function
from multiprocess import Pool
from functools import partial
import os.path as op
import json
import six
import sys

from cytoolz import compose
import numpy as np
import pandas as pd
import h5py

import click
from . import cli, get_logger
from ._util import _parse_bins, _parse_kv_list_param
from .. import util
from ..io import (
    create, create_from_unordered,
    sanitize_records, aggregate_records,
    TabixAggregator, HDF5Aggregator, PairixAggregator
)


@cli.group()
def cload():
    """
    Create a Cooler from a sorted list of contacts and a list of genomic bins.
    Choose a subcommand based on the format of the input contact list.

    """
    pass


def _parse_field_params(args):
    extra_fields = []
    bad_param = False
    for arg in args:

        parts = arg.split(',')
        if len(parts) == 1 or len(parts) > 4:
            bad_param = True
        else:
            name = parts[0]
            try:
                number = int(parts[1]) - 1
            except ValueError:
                bad_param = True

            if number < 0:
                raise click.BadParameter(
                    "Field numbers are assumed to be 1-based.")

            if len(parts) >= 3:
                dtype = np.dtype(parts[2])
            else:
                dtype = None

            if len(parts) == 4:
                agg = parts[3]
            else:
                agg = None

        if bad_param:
            raise click.BadParameter(
                "Expected '--field {{name}},{{number}}' "
                "or '--field {{name}},{{number}},{{dtype}}' "
                "or '--field {{name}},{{number}},{{dtype}},{{agg}}'; "
                "got '{}'".format(arg))

        extra_fields.append((name, number, dtype, agg))

    return extra_fields


def register_subcommand(func):
    return (
        cload.command()(
        click.argument(
            "bins",
            type=str,
            metavar="BINS")(
        click.argument(
            "pairs_path",
            type=click.Path(exists=True, allow_dash=True),
            metavar="PAIRS_PATH")(
        click.argument(
            "cool_path",
            metavar="COOL_PATH")(
        click.option(
            "--metadata",
            help="Path to JSON file containing user metadata.")(
        click.option(
            "--assembly",
            help="Name of genome assembly (e.g. hg19, mm10)")(
        func))))))
    )


def add_arg_help(func):
    func.__doc__ = func.__doc__.format(
    """BINS : One of the following

        <TEXT:INTEGER> : 1. Path to a chromsizes file, 2. Bin size in bp
        <TEXT> : Path to BED file defining the genomic bin segmentation.

    PAIRS_PATH : Path to contacts (i.e. read pairs) file.

    COOL_PATH : Output COOL file path or URI.""")
    return func


@register_subcommand
@add_arg_help
@click.option(
    "--chunksize", "-c",
    help="Control the number of pixels handled by each worker process at a time.",
    type=int,
    default=int(100e6),
    show_default=True)
def hiclib(bins, pairs_path, cool_path, metadata, assembly, chunksize):
    """
    Bin a hiclib HDF5 contact list (frag) file.

    {}

    hiclib on BitBucket: <https://bitbucket.org/mirnylab/hiclib>.

    """

    chromsizes, bins = _parse_bins(bins)

    if metadata is not None:
        with open(metadata, 'r') as f:
            metadata = json.load(f)

    with h5py.File(pairs_path, 'r') as h5pairs:
        iterator = HDF5Aggregator(h5pairs, chromsizes, bins, chunksize)
        create(cool_path, bins, iterator, metadata, assembly)


@register_subcommand
@add_arg_help
@click.option(
    "--nproc", "-p",
    help="Number of processes to split the work between.",
    type=int,
    default=8,
    show_default=True)
@click.option(
    "--chrom2", "-c2",
    help="chrom2 field number (one-based)",
    type=int,
    default=4)
@click.option(
    "--pos2", "-p2",
    help="pos2 field number (one-based)",
    type=int,
    default=5)
@click.option(
    "--zero-based", "-0",
    help="Positions are zero-based",
    is_flag=True,
    default=False,
    show_default=True)
@click.option(
    "--max-split", "-s",
    help="Divide the pairs from each chromosome into at most this many chunks. "
         "Smaller chromosomes will be split less frequently or not at all. "
         "Increase ths value if large chromosomes dominate the workload on "
         "multiple processors.",
    type=int,
    default=2,
    show_default=True)
def tabix(bins, pairs_path, cool_path, metadata, assembly, nproc, zero_based, max_split, **kwargs):
    """
    Bin a tabix-indexed contact list file.

    {}

    See also: 'cooler csort' to sort and index a contact list file

    Tabix manpage: <http://www.htslib.org/doc/tabix.html>.

    """
    logger = get_logger(__name__)
    chromsizes, bins = _parse_bins(bins)

    if metadata is not None:
        with open(metadata, 'r') as f:
            metadata = json.load(f)

    try:
        if nproc > 1:
            pool = Pool(nproc)
            logger.info("Using {} cores".format(nproc))
            map = pool.imap
        else:
            map = six.moves.map
        opts = {}
        if 'chrom2' in kwargs:
            opts['C2'] = kwargs['chrom2'] - 1
        if 'pos2' in kwargs:
            opts['P2'] = kwargs['pos2'] - 1
        iterator = TabixAggregator(pairs_path, chromsizes, bins, map=map,
            is_one_based=(not zero_based), n_chunks=max_split, **opts)
        create(cool_path, bins, iterator, metadata=metadata, assembly=assembly)
    finally:
        if nproc > 1:
            pool.close()


@register_subcommand
@add_arg_help
@click.option(
    "--nproc", "-p",
    help="Number of processes to split the work between.",
    type=int,
    default=8,
    show_default=True)
@click.option(
    "--zero-based", "-0",
    help="Positions are zero-based",
    is_flag=True,
    default=False,
    show_default=True)
@click.option(
    "--max-split", "-s",
    help="Divide the pairs from each chromosome into at most this many chunks. "
         "Smaller chromosomes will be split less frequently or not at all. "
         "Increase ths value if large chromosomes dominate the workload on "
         "multiple processors.",
    type=int,
    default=2,
    show_default=True)
def pairix(bins, pairs_path, cool_path, metadata, assembly, nproc, zero_based, max_split):
    """
    Bin a pairix-indexed contact list file.

    {}

    See also: 'cooler csort' to sort and index a contact list file

    Pairix on GitHub: <https://github.com/4dn-dcic/pairix>.

    """
    logger = get_logger(__name__)
    chromsizes, bins = _parse_bins(bins)

    if metadata is not None:
        with open(metadata, 'r') as f:
            metadata = json.load(f)

    try:
        if nproc > 1:
            pool = Pool(nproc)
            logger.info("Using {} cores".format(nproc))
            map = pool.imap
        else:
            map = six.moves.map
        iterator = PairixAggregator(pairs_path, chromsizes, bins, map=map,
            is_one_based=(not zero_based), n_chunks=max_split)
        create(cool_path, bins, iterator, metadata=metadata, assembly=assembly)
    finally:
        if nproc > 1:
            pool.close()


@register_subcommand
@add_arg_help
@click.option(
    "--chrom1", "-c1",
    help="chrom1 field number (one-based)",
    type=int,
    required=True)  #default=1)
@click.option(
    "--pos1", "-p1",
    help="pos1 field number (one-based)",
    type=int,
    required=True)  #default=2)
@click.option(
    "--chrom2", "-c2",
    help="chrom2 field number (one-based)",
    type=int,
    required=True)  #default=4)
@click.option(
    "--pos2", "-p2",
    help="pos2 field number (one-based)",
    type=int,
    required=True)  #default=5)
@click.option(
    "--chunksize",
    help="Number of input lines to load at a time",
    type=int,
    default=int(15e6))
@click.option(
    "--zero-based", "-0",
    help="Positions are zero-based",
    is_flag=True,
    default=False,
    show_default=True)
@click.option(
    "--comment-char",
    type=str,
    default='#',
    show_default=True,
    help="Comment character that indicates lines to ignore.")
@click.option(
    "--symmetric-input",
    type=click.Choice(['unique', 'duplex']),
    default='unique',
    help="Copy status of input data when using symmetric storage. | "
         "`unique`: Incoming data comes from a unique half of a symmetric "
         "map, regardless of how record coordinates are ordered. "
         "Execution will be aborted if duplicates are detected."
         "This is the default when the output is a symmetric cooler. | "
         "`duplex`: Incoming data contains upper- and lower-triangle duplicates. "
         "All input records that map to the lower triangle will be discarded! | "
         "If you wish to treat lower- and upper-triangle input data as "
         "distinct, use the `--no-symmetric-storage` option instead. ",
    show_default=True)
@click.option(
    "--no-symmetric-storage", "-N",
    help="Create a square matrix without implicit symmetry. "
         "This allows for distinct upper- and lower-triangle values",
    is_flag=True,
    default=False)
@click.option(
    "--field",
    help="Add supplemental value fields or override default field numbers for "
         "the specified format. Specify as '<name>,<number>' or as "
         "'<name>,<number>,<dtype>' or as '<name>,<number>,<dtype>,<agg>' to "
         "enforce a dtype other than `float` or the default for a standard "
         "column. Field numbers are 1-based. Repeat the `--field` option for "
         "each additional field. ",
    type=str,
    multiple=True)
@click.option(
    "--temp-dir",
    help="Create temporary files in specified directory.",
    type=str)
@click.option(
    "--no-delete-temp",
    help="Do not delete temporary files when finished.",
    type=bool,
    default=False)
@click.option(
<<<<<<< HEAD
    "--storage-options",
    help="Options to modify the data filter pipeline. Provide as a "
         "comma-separated list of key-value pairs of the form 'k1=v1,k2=v2,...'. "
         "See http://docs.h5py.org/en/stable/high/dataset.html#filter-pipeline "
         "for more details.")
=======
    "--max-merge",
    help="Maximum number of chunks to merge before invoking recursive merging",
    type=int,
    default=200, 
    show_default=True)

>>>>>>> 14ea0d2b
# @click.option(
#     "--format", "-f",
#     help="Preset data format.",
#     type=click.Choice(['4DN', 'BEDPE']))
# --sep
def pairs(bins, pairs_path, cool_path, metadata, assembly, chunksize,
          zero_based, comment_char, symmetric_input, no_symmetric_storage,
<<<<<<< HEAD
          field, temp_dir, no_delete_temp, storage_options, **kwargs):
=======
          field, temp_dir, no_delete_temp, max_merge,  **kwargs):
>>>>>>> 14ea0d2b
    """
    Bin any text file or stream of pairs.

    Pairs data need not be sorted. Accepts compressed files.
    To pipe input from stdin, set PAIRS_PATH to '-'.

    {}

    """
    chromsizes, bins = _parse_bins(bins)

    use_symmetric_storage = not no_symmetric_storage
    tril_action = None
    if use_symmetric_storage:
        if symmetric_input == 'unique':
            tril_action = 'reflect'
        elif symmetric_input == 'duplex':
            tril_action = 'drop'

    if metadata is not None:
        with open(metadata, 'r') as f:
            metadata = json.load(f)

    input_field_names = [
        'chrom1', 'pos1', 'chrom2', 'pos2',
    ]
    input_field_dtypes = {
        'chrom1': str, 'pos1': np.int64,
        'chrom2': str, 'pos2': np.int64,
    }
    input_field_numbers = {}
    for name in ['chrom1', 'pos1', 'chrom2', 'pos2']:
        if kwargs[name] == 0:
            raise click.BadParameter(
                "Field numbers start at 1",
                param_hint=name)
        input_field_numbers[name] = kwargs[name] - 1

    # include any additional value columns
    output_field_names = []
    output_field_dtypes = {}
    aggregations = {}
    if len(field):
        extra_fields = _parse_field_params(field)
        for name, number, dtype, agg in extra_fields:
            if name not in input_field_names:
                input_field_names.append(name)
                output_field_names.append(name)

            input_field_numbers[name] = number

            if dtype is not None:
                input_field_dtypes[name] = dtype
                output_field_dtypes[name] = dtype

            if agg is not None:
                aggregations[name] = agg

    if storage_options is not None:
        h5opts = _parse_kv_list_param(storage_options)
        for key in h5opts:
            if isinstance(h5opts[key], list):
                h5opts[key] = tuple(h5opts[key])
    else:
        h5opts = None

    if pairs_path == '-':
        f_in = sys.stdin
    else:
        f_in = pairs_path

    reader = pd.read_table(
        f_in,
        usecols=[input_field_numbers[name] for name in input_field_names],
        names=input_field_names,
        dtype=input_field_dtypes,
        comment=comment_char,
        iterator=True,
        chunksize=chunksize)

    sanitize = sanitize_records(
        bins,
        schema='pairs',
        decode_chroms=True,
        is_one_based=not zero_based,
        tril_action=tril_action,
        sort=True,
        validate=True)
    aggregate = aggregate_records(agg=aggregations, sort=False)
    pipeline = compose(aggregate, sanitize)

    create_from_unordered(
        cool_path,
        bins,
        map(pipeline, reader),
        columns=output_field_names,
        dtypes=output_field_dtypes,
        metadata=metadata,
        assembly=assembly,
        mergebuf=chunksize,
        temp_dir=temp_dir,
        delete_temp=not no_delete_temp,
        boundscheck=False,
        triucheck=False,
        dupcheck=False,
        ensure_sorted=False,
<<<<<<< HEAD
        symmetric=use_symmetric_storage,
        h5opts=h5opts
=======
        symmetric=use_symmetric_storage, 
        max_merge=max_merge, 
>>>>>>> 14ea0d2b
    )


<|MERGE_RESOLUTION|>--- conflicted
+++ resolved
@@ -346,20 +346,17 @@
     type=bool,
     default=False)
 @click.option(
-<<<<<<< HEAD
+    "--max-merge",
+    help="Maximum number of chunks to merge before invoking recursive merging",
+    type=int,
+    default=200,
+    show_default=True)
+@click.option(
     "--storage-options",
     help="Options to modify the data filter pipeline. Provide as a "
          "comma-separated list of key-value pairs of the form 'k1=v1,k2=v2,...'. "
          "See http://docs.h5py.org/en/stable/high/dataset.html#filter-pipeline "
          "for more details.")
-=======
-    "--max-merge",
-    help="Maximum number of chunks to merge before invoking recursive merging",
-    type=int,
-    default=200, 
-    show_default=True)
-
->>>>>>> 14ea0d2b
 # @click.option(
 #     "--format", "-f",
 #     help="Preset data format.",
@@ -367,11 +364,7 @@
 # --sep
 def pairs(bins, pairs_path, cool_path, metadata, assembly, chunksize,
           zero_based, comment_char, symmetric_input, no_symmetric_storage,
-<<<<<<< HEAD
-          field, temp_dir, no_delete_temp, storage_options, **kwargs):
-=======
-          field, temp_dir, no_delete_temp, max_merge,  **kwargs):
->>>>>>> 14ea0d2b
+          field, temp_dir, no_delete_temp, max_merge, storage_options, **kwargs):
     """
     Bin any text file or stream of pairs.
 
@@ -472,19 +465,13 @@
         metadata=metadata,
         assembly=assembly,
         mergebuf=chunksize,
+        max_merge=max_merge,
         temp_dir=temp_dir,
         delete_temp=not no_delete_temp,
         boundscheck=False,
         triucheck=False,
         dupcheck=False,
         ensure_sorted=False,
-<<<<<<< HEAD
         symmetric=use_symmetric_storage,
-        h5opts=h5opts
-=======
-        symmetric=use_symmetric_storage, 
-        max_merge=max_merge, 
->>>>>>> 14ea0d2b
-    )
-
-
+        h5opts=h5opts,
+    )