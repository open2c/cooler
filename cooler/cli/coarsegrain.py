# -*- coding: utf-8 -*-
from __future__ import division, print_function
from six.moves import map
import multiprocess as mp
import tempfile
import argparse
import logging
import sys

import numpy as np
import h5py

from ..io import CoolerAggregator, create
from ..ice import iterative_correction
from ..util import binnify
from ..tools import lock
from .. import chroms, info, get_logger

import click
from . import cli


logging.basicConfig(stream=sys.stderr)
logger = get_logger()
logger.setLevel(logging.INFO)


FACTOR = 2
TILESIZE = 256


def check_ncpus(arg_value):
    arg_value = int(arg_value)

    if arg_value <= 0:
        raise argparse.ArgumentTypeError("n_cpus must be >= 1")
    else:
        return min(arg_value, mp.cpu_count())


def multires_aggregate(infile, outfile, n_zooms, chunksize, n_cpus):
    """
    Generate a multires cooler in 2X bin size increments from a base-level
    resolution.

    """
    with h5py.File(infile, 'r') as f:
        binsize = info(f)['bin-size']
        chromtable = chroms(f)
    chromsizes = chromtable.set_index('name')['length']
    _, lengths = chromtable['name'].values, chromtable['length'].values

    logger.info(
        "Copying base matrix to level " +
        "{0} and producing {0} new zoom levels ".format(n_zooms) +
        "counting down to 0..."
    )

    # copy base matrix
    with h5py.File(infile, 'r') as src, \
         h5py.File(outfile, 'w') as dest:

        zoomLevel = str(n_zooms)
        src.copy('/', dest, zoomLevel)

        binsize = src.attrs['bin-size']
        dest.attrs[str(n_zooms)] = binsize
        dest.attrs['max-zoom'] = n_zooms

        logger.info(
            "Aggregating at zoom level: "
            + str(zoomLevel)
            + " bin size: "
            + str(binsize))
        new_binsize = binsize

    # Aggregate
    for i in range(n_zooms - 1, -1, -1):

        new_binsize *= FACTOR
        new_bins = binnify(chromsizes, new_binsize)

        if (new_binsize > 2):
            sys.exit(1)

        prevLevel = str(i+1)
        zoomLevel = str(i)
        logger.info(
            "Aggregating at zoom level: "
            + str(zoomLevel)
            + " bin size: "
            + str(new_binsize))

        # Note: If using HDF5 file in a process pool, fork before opening
        try:
            if n_cpus > 1:
                pool = mp.Pool(n_cpus)
            with h5py.File(outfile, 'r+') as fw:
                reader = CoolerAggregator(
                    outfile,
                    new_bins,
                    chunksize,
                    cooler_root=prevLevel,
                    map=pool.imap if n_cpus > 1 else map)

                create(
                    outfile,
                    chromsizes,
                    new_bins,
                    reader,
                    group=zoomLevel,
                    lock=lock)

                fw.attrs[zoomLevel] = new_binsize
                fw.flush()
        finally:
            if n_cpus > 1:
                pool.close()


def multires_balance(outfile, n_zooms, chunksize, n_cpus, too_close=10000,
                     mad_max=3, include_base=False):
    """
    Balance a multires file.

    Bin-level filters applied
    -------------------------
    min_nnz = 0
    mad_max = 3
    too_close : use ~ 10000 for 6-cutter, ~1000 for 4-cutter
        (determines number of diagonals to ignore)

    """
    logger.info("Performing matrix balancing...")
    if include_base:
        n = n_zooms
    else:
        with h5py.File(outfile, 'r') as fr:
            has_weights = 'weight' in fr[str(n_zooms)]['bins'].keys()
        n = n_zooms - 1 if has_weights else n_zooms

    # balance
    for i in range(n, -1, -1):
        zoomLevel = str(i)

        with h5py.File(outfile, 'r') as fr:
            binsize = fr.attrs[zoomLevel]
            ignore_diags = 1 + int(np.ceil(too_close / binsize))
            logger.info(
                "balancing at zoom level: "
                + str(zoomLevel)
                + " bin size: "
                + str(binsize))
            try:
                if n_cpus > 1:
                    pool = mp.Pool(n_cpus)
                bias, stats = iterative_correction(
                    fr, zoomLevel,
                    chunksize=chunksize,
                    min_nnz=10,
                    mad_max=mad_max,
                    ignore_diags=ignore_diags,
                    rescale_marginals=True,
                    map=pool.map if n_cpus > 1 else map)
            finally:
                if n_cpus > 1:
                    pool.close()

        with h5py.File(outfile, 'r+') as fw:
            h5opts = dict(compression='gzip', compression_opts=6)
            grp = fw[zoomLevel]
            dset = grp['bins'].require_dataset(
                'weight', bias.shape, bias.dtype, **h5opts)
            dset[:] = bias
            dset.attrs.update(stats)


@cli.command()
@click.argument(
    'cooler_file',
    metavar="COOLER_PATH")
@click.option(
    '--output-file',
    '-o',
    help="Output multires file")
@click.option(
    '--n_cpus', '-n',
    help="Number of cpus to use in process pool (Default=1, i.e. no pool)",
    default=1,
    type=check_ncpus)
@click.option(
    "--chunk-size", "-c",
    help="Chunk size",
    default=int(10e6),
    type=int)
@click.option(
    "--too-close",
    help="remove diagonals for distances less than this number (bp)",
    default=1000,
    type=int)
@click.option(
    "--mad-max",
    help="MAD-max filter",
    default=3,
    type=int)
@click.option(
    '--balance/--no-balance',
    default=True,
    help="Don't balance each level while recursing")
<<<<<<< HEAD

=======
>>>>>>> abbe8deb
def coarsegrain(cooler_file, output_file, n_cpus, chunk_size, too_close, mad_max, balance):
    """
    Aggregation to multi-res cooler file.

    Converts a single resolution cooler file to a multi-resolution representation
    by recursively aggregating (summing) adjacent bins.

    COOL_PATH : Path to a COOL file
    """
    infile = cooler_file
    if output_file is None:
        outfile = infile.replace('.cool', '.multires.cool')
    else:
        outfile = output_file

    chunksize = chunk_size
    n_cpus = n_cpus

    with h5py.File(infile, 'r') as f:
        binsize = info(f)['bin-size']
        chromsizes= chroms(f).set_index('name')['length']

    total_length = np.sum(chromsizes.values)
    n_tiles = total_length / binsize / TILESIZE  # todo: coerce to correctly rounded int
    n_zooms = int(np.ceil(np.log2(n_tiles)))

    print("binsize:", binsize, file=sys.stderr)
    print("total_length (bp):", total_length, file=sys.stderr)
    print('n_tiles:', n_tiles, file=sys.stderr)
    print('n_zooms:', n_zooms, file=sys.stderr)
    print("too_close (bp):", too_close)
    print("MAD_max:", mad_max)
    print("balance:", balance)

    multires_aggregate(infile, outfile, n_zooms, chunk_size, n_cpus)

    if balance:
        multires_balance(outfile, n_zooms, chunk_size, too_close=too_close,
                         mad_max=mad_max, n_cpus=n_cpus)<|MERGE_RESOLUTION|>--- conflicted
+++ resolved
@@ -207,10 +207,8 @@
     '--balance/--no-balance',
     default=True,
     help="Don't balance each level while recursing")
-<<<<<<< HEAD
-
-=======
->>>>>>> abbe8deb
+
+
 def coarsegrain(cooler_file, output_file, n_cpus, chunk_size, too_close, mad_max, balance):
     """
     Aggregation to multi-res cooler file.
