--- conflicted
+++ resolved
@@ -495,26 +495,8 @@
                 # convert_enum=False should return chroms as int
                 table = c.pixels(join=True, convert_enum=False)
                 chunk = table[lo:hi]
-<<<<<<< HEAD
-
-                # store the raw chromosome values in case 
-                # something goes wrong in converting them to categorical values
-                raw_chrom1 = chunk['chrom1']
-                raw_chrom2 = chunk['chrom2']
-
-                chunk['chrom1'] = pandas.Categorical(chunk['chrom1'], categories=self.chroms)
-                chunk['chrom2'] = pandas.Categorical(chunk['chrom2'], categories=self.chroms)
-
-                if (sum(pandas.isnull(chunk['chrom1'])) > 0 or
-                    sum(pandas.isnull(chunk['chrom2']))) > 0:
-                    logger.error("Chromosomes given: {}".format(set(raw_chrom1.values).union(set(raw_chrom2.values))))
-                    logger.error("Chromosome known: {}".format(self.chroms))
-                    raise ValueError("Invalid chromosome names found")
-
-=======
                 #chunk['chrom1'] = pandas.Categorical(chunk['chrom1'], categories=self.chroms)
                 #chunk['chrom2'] = pandas.Categorical(chunk['chrom2'], categories=self.chroms)
->>>>>>> 7e1136c3
         finally:
             lock.release()
 
@@ -543,15 +525,8 @@
         else:
             rel_bin1 = np.floor(start1/binsize).astype(int)
             rel_bin2 = np.floor(start2/binsize).astype(int)
-<<<<<<< HEAD
-
-            chunk['bin1_id'] = chrom_offset[chrom_id1] + rel_bin1
-            chunk['bin2_id'] = chrom_offset[chrom_id2] + rel_bin2
-=======
             chunk['bin1_id'] = chrom_binoffset[chrom_id1] + rel_bin1
             chunk['bin2_id'] = chrom_binoffset[chrom_id2] + rel_bin2
->>>>>>> 7e1136c3
-
 
         grouped = chunk.groupby(['bin1_id', 'bin2_id'], sort=False)
         return grouped['count'].sum().reset_index()
