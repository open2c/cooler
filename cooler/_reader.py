# -*- coding: utf-8 -*-
"""
Contact Readers
~~~~~~~~~~~~~~~

Reader classes convert input data of various flavors into a chunked stream of
binned contacts.

"""
from __future__ import division, print_function
from collections import OrderedDict, Counter
from contextlib import contextmanager
from bisect import bisect_left
from multiprocess import Pool
import subprocess
import itertools
import warnings
import json
import sys
import six

from pandas.algos import is_lexsorted
import numpy as np
import pandas
import h5py

from . import get_logger
from .util import rlencode, get_binsize


logger = get_logger()


def set_postmortem_hook():
    import sys, traceback, ipdb
    def _excepthook(exc_type, value, tb):
        traceback.print_exception(exc_type, value, tb)
        print()
        ipdb.pm()
    sys.excepthook = _excepthook
set_postmortem_hook()


class ContactReader(object):
    """
    Interface of a contact reader.

    """
    def size(self):
        """ Total number of contacts """
        raise NotImplementedError

    def __iter__(self):
        """ Iterator over chunks of binned contacts

        Chunks are expected to have the following format:

        * dict of 1D arrays
        * keys `bin1_id`, `bin2_id`, `count`
        * arrays lexically sorted by `bin_id` then `bin2_id`

        """
        raise NotImplementedError


def check_bins(bins, chromsizes):
    if bins['chrom'].dtype.name != 'category':
        bins['chrom'] = pandas.Categorical(bins.chrom, categories=list(chromsizes.index), ordered=True)
    else:
        assert (bins['chrom'].cat.categories == chromsizes.index).all()
    return bins


def parse_genomic_segmentation(chromsizes, bins):
    idmap = pandas.Series(index=chromsizes.keys(), data=range(len(chromsizes)))
    bins_chrom_id = bins['chrom'].cat.codes
    chrom_posoffset = np.r_[0, np.cumsum(chromsizes.values)]
    start_abspos = chrom_posoffset[bins_chrom_id] + bins['start'].values
    chrom_binoffset = np.r_[0, np.cumsum(bins.groupby('chrom', sort=False).size().values)]
    return idmap, chrom_binoffset, chrom_posoffset, start_abspos


class HDF5Aggregator(ContactReader):
    """
    Aggregate contacts from a hiclib-style HDF5 contacts file.

    """
    def __init__(self, h5pairs, chromsizes, bins, chunksize, **kwargs):
        self.h5 = h5pairs
        self.C1 = kwargs.pop('C1', 'chrms1')
        self.P1 = kwargs.pop('P1', 'cuts1')
        self.C2 = kwargs.pop('C2', 'chrms2')
        self.P2 = kwargs.pop('P2', 'cuts2')
        self.bins = bins
        self.binsize = get_binsize(bins)
        self.n_contacts = len(self.h5[self.C1])
        self.n_bins = len(bins)
        self.chunksize = chunksize
        # convert genomic coords of bin starts to absolute
        self.idmap = pandas.Series(index=chromsizes.keys(), 
                                   data=range(len(chromsizes)))
        bin_chrom_ids = self.idmap[bins['chrom']].values
        self.cumul_length = np.r_[0, np.cumsum(chromsizes)]
        self.abs_start_coords = self.cumul_length[bin_chrom_ids] + bins['start']
        # chrom offset index: chrom_id -> offset in bins
        chrom_nbins =  bins.groupby(bin_chrom_ids, sort=False).size()
        self.chrom_offset = np.r_[0, np.cumsum(chrom_nbins)]
        # index extents of chromosomes on first axis of contact list
        self.partition = self._index_chroms()

    def _index_chroms(self):
        starts, lengths, values = rlencode(self.h5[self.C1], self.chunksize)
        if len(set(values)) != len(values):
            raise ValueError(
                "Read pair coordinates are not sorted on the first axis")
        return dict(zip(values, zip(starts, starts + lengths)))

    def _load_chunk(self, lo, hi):
        data = OrderedDict([
            ('chrom_id1', self.h5[self.C1][lo:hi]),
            ('cut1', self.h5[self.P1][lo:hi]),
            ('chrom_id2', self.h5[self.C2][lo:hi]),
            ('cut2', self.h5[self.P2][lo:hi]),
        ])
        return pandas.DataFrame(data)

    def aggregate(self, chrom):
        h5pairs = self.h5
        C1, P1, C2, P2 = self.C1, self.P1, self.C2, self.P2
        bins = self.bins
        binsize = self.binsize
        chunksize = self.chunksize
        chrom_offset = self.chrom_offset
        cumul_length = self.cumul_length
        abs_start_coords = self.abs_start_coords

        cid = self.idmap[chrom]
        chrom_lo, chrom_hi = self.partition.get(cid, (-1, -1))
        lo = chrom_lo
        hi = lo
        while hi < chrom_hi:
            # fetch next chunk, making sure our selection doesn't split a bin1
            lo, hi = hi, min(hi + chunksize, chrom_hi)
            abs_pos = cumul_length[cid] + h5pairs[P1][hi-1]
            i = int(np.searchsorted(abs_start_coords, abs_pos, 
                    side='right')) - 1
            bin_end = bins['end'][i]
            hi = bisect_left(h5pairs[P1], bin_end, lo, chrom_hi)
            if lo == hi:
                hi = chrom_hi

            logger.info('{} {}'.format(lo, hi))

            # assign bins to reads
            table = self._load_chunk(lo, hi)
            abs_pos1 = (cumul_length[h5pairs[C1][lo:hi]] +
                        h5pairs[P1][lo:hi])
            abs_pos2 = (cumul_length[h5pairs[C2][lo:hi]] +
                        h5pairs[P2][lo:hi])
            if np.any(abs_pos1 > abs_pos2):
                raise ValueError(
                    "Found a read pair that maps to the lower triangle of the "
                    "contact map (side1 > side2). Check that the provided "
                    "chromosome ordering and read pair file are consistent "
                    "such that all pairs map to the upper triangle with "
                    "respect to the given chromosome ordering.")

            if binsize is None:
                table['bin1_id'] = np.searchsorted(
                    abs_start_coords, abs_pos1, side='right') - 1
                table['bin2_id'] = np.searchsorted(
                    abs_start_coords, abs_pos2, side='right') - 1
            else:
                rel_bin1 = np.floor(table['cut1']/binsize).astype(int)
                rel_bin2 = np.floor(table['cut2']/binsize).astype(int)
                table['bin1_id'] = (
                    chrom_offset[table['chrom_id1'].values] + rel_bin1)
                table['bin2_id'] = (
                    chrom_offset[table['chrom_id2'].values] + rel_bin2)

            # reduce
            gby = table.groupby(['bin1_id', 'bin2_id'])
            agg = (gby['chrom_id1'].count()
                                   .reset_index()
                                   .rename(columns={'chrom_id1': 'count'}))
            yield agg

    def size(self):
        return len(self.h5['chrms1'])

    def __iter__(self):
        for chrom in self.idmap.keys():
            for df in self.aggregate(chrom):
                yield {k: v.values for k, v in six.iteritems(df)}


class TabixAggregator(ContactReader):
    """
    Aggregate contacts from a sorted, BGZIP-compressed and tabix-indexed
    tab-delimited text file.

    """
    def __init__(self, filepath, chromsizes, bins, map=map, **kwargs):
        try:
            import pysam
        except ImportError:
            raise ImportError("pysam is required to read tabix files")
        
        self.C2 = kwargs.pop('C2', 3)
        self.P2 = kwargs.pop('P2', 4)
        self._map = map
        self.chromsizes = chromsizes
        self.bins = check_bins(bins, chromsizes)
        self.binsize = get_binsize(bins)
        self.bins_grouped = bins.groupby('chrom', sort=False)
        self.idmap, \
        self.chrom_binoffset, \
        self.chrom_abspos, \
        self.start_abspos = parse_genomic_segmentation(chromsizes, bins)
        
        # read pair records
        self.filepath = filepath
        self.n_records = None
        self.contigs = list(chromsizes.keys())
        with pysam.TabixFile(filepath, 'r', encoding='ascii') as f:
            try:
                file_contigs = [c.decode('ascii') for c in f.contigs]
            except AttributeError:
                file_contigs = f.contigs
        
        for chrom in self.contigs:
            if chrom not in file_contigs:
<<<<<<< HEAD
                warnings.warn("Did not find contig '{}' in contact list file.".format(chrom))
        self.contigs = [contig for contig in self.contigs if contig in file_contigs]
        
        # chrom offset index: chrom_id -> offset in bins
        cid_per_bin = self.idmap[bins['chrom']].values
        nbins_per_chrom =  bins.groupby(cid_per_bin, sort=False).size()
        self.chrom_abspos = dict(zip(self.contigs, np.r_[0, np.cumsum(chromsizes)][:-1]))
        self.chrom_binoffset = dict(zip(self.contigs, np.r_[0, np.cumsum(nbins_per_chrom)][:-1]))
=======
                warnings.warn(
                    "Did not find contig '{}' in contact list file.".format(chrom))
        self.contigs = [ctg for ctg in self.contigs if ctg in file_contigs]
>>>>>>> b7c96e25

    def __getstate__(self):
        d = self.__dict__.copy()
        d.pop('_map', None)
        return d

    def _size(self, chrom):
        import pysam
        with pysam.TabixFile(self.filepath, 'r', encoding='ascii') as f:
            return sum(1 for line in f.fetch(chrom))
    
    def size(self):
        if self.n_records is None:
            self.n_records = sum(self._map(self._size, self.contigs))
        return self.n_records
    
    def aggregate(self, chrom):
        import pysam
        filepath = self.filepath
        binsize = self.binsize
        idmap = self.idmap
        chromsizes = self.chromsizes
        chrom_binoffset = self.chrom_binoffset
        chrom_abspos = self.chrom_abspos
        start_abspos = self.start_abspos
        C2, P2 = self.C2, self.P2
        these_bins = self.bins_grouped.get_group(chrom)
        
        rows = []
        with pysam.TabixFile(filepath, 'r', encoding='ascii') as f:
            parser = pysam.asTuple()
            accumulator = Counter()
            
            for bin1_id, bin1 in these_bins.iterrows():
                for line in f.fetch(chrom, bin1.start, bin1.end, parser=parser):
                    chrom2, pos2 = line[C2], int(line[P2])
                    cid2 = idmap[chrom2]
                    if binsize is None:
                        lo, hi = chrom_binoffset[cid2], chrom_binoffset[cid2+1]
                        bin2_id = lo + np.searchsorted(
                            start_abspos[lo:hi], 
                            chrom_abspos[cid2] + pos2,
                            side='right') - 1
                    else:
                        bin2_id = chrom_binoffset[cid2] + (pos2 // binsize)
                    accumulator[bin2_id] += 1

                if not accumulator:
                    continue

                rows.append(
                    pandas.DataFrame({
                        'bin1_id': bin1_id,
                        'bin2_id': list(accumulator.keys()),
                        'count':   list(accumulator.values())},
                        columns=['bin1_id', 'bin2_id', 'count'])
                          .sort_values('bin2_id')
                )
                accumulator.clear()
        
        logger.info(chrom)
        return pandas.concat(rows, axis=0) if len(rows) else None
    
    def __iter__(self):
        for df in self._map(self.aggregate, list(self.contigs)):
            if df is not None:
                yield {k: v.values for k, v in six.iteritems(df)}


class PairixAggregator(ContactReader):
    def __init__(self, filepath, chromsizes, bins, map=map, **kwargs):
        try:
            import pypairix
        except ImportError:
            raise ImportError("pypairix is required to read pairix-indexed files")
        
        self.P2 = kwargs.pop('P2', 3)
        self._map = map
        self.chromsizes = chromsizes
        self.bins = check_bins(bins, chromsizes)
        self.binsize = get_binsize(bins)
        self.bins_grouped = bins.groupby('chrom', sort=False)
        self.idmap, \
        self.chrom_binoffset, \
        self.chrom_abspos, \
        self.start_abspos = parse_genomic_segmentation(chromsizes, bins)

        # read pair records
        self.filepath = filepath
        self.n_records = None
        self.contigs = list(chromsizes.keys())

        f = pypairix.open(filepath, 'r')
        file_contigs = set(
            itertools.chain.from_iterable(
                [b.split('|') for b in f.get_blocknames()]))

        for chrom in self.contigs:
            if chrom not in file_contigs:
                warnings.warn(
                    "Did not find contig '{}' in contact list file.".format(chrom))
        self.contigs = [ctg for ctg in self.contigs if ctg in file_contigs]

    def __getstate__(self):
        d = self.__dict__.copy()
        d.pop('_map', None)
        return d

    def _size(self, block):
        import pypairix
        f = pypairix.open(self.filepath, 'r')
        chrom1, chrom2 = block
        return sum(1 for line in f.query2D(
            chrom1, 0, self.chromsizes[chrom1],
            chrom2, 0, self.chromsizes[chrom2]))
    
    def size(self):
        if self.n_records is None:
            blocks = itertools.combinations_with_replacement(self.contigs, 2)
            self.n_records = sum(self._map(self._size, blocks))
        return self.n_records
    
    def aggregate(self, chrom1):
        import pypairix
        filepath = self.filepath
        chromsizes = self.chromsizes
        binsize = self.binsize
        idmap = self.idmap
        chrom_binoffset = self.chrom_binoffset
        chrom_abspos = self.chrom_abspos
        start_abspos = self.start_abspos
        P2 = self.P2
        these_bins = self.bins_grouped.get_group(chrom1)

        rows = []

        f = pypairix.open(filepath, 'r')
        accumulator = Counter()
        i = self.contigs.index(chrom1)
        remaining = self.contigs[i:]

        for bin1_id, bin1 in these_bins.iterrows():
            for cid2, chrom2 in enumerate(remaining, i):
                chrom2_size = chromsizes[chrom2]
                for line in f.query2D(
                        chrom1, bin1.start, bin1.end,
                        chrom2, 0, chrom2_size):
                    pos2 = int(line[P2])
                    if binsize is None:
                        lo, hi = chrom_binoffset[cid2], chrom_binoffset[cid2+1]
                        bin2_id = lo + np.searchsorted(
                            start_abspos[lo:hi], 
                            chrom_abspos[cid2] + pos2,
                            side='right') - 1
                    else:
                        bin2_id = chrom_binoffset[cid2] + (pos2 // binsize)
                    accumulator[bin2_id] += 1
            if not accumulator:
                continue
            rows.append(
                pandas.DataFrame({
                    'bin1_id': bin1_id,
                    'bin2_id': list(accumulator.keys()),
                    'count':   list(accumulator.values())},
                    columns=['bin1_id', 'bin2_id', 'count'])
                      .sort_values('bin2_id')
            )
            accumulator.clear()
        
        logger.info(chrom1)

        return pandas.concat(rows, axis=0) if len(rows) else None
    
    def __iter__(self):
        for df in self._map(self.aggregate, list(self.contigs)):
            if df is not None:
                yield {k: v.values for k, v in six.iteritems(df)}


class CoolerAggregator(ContactReader):
    """
    Aggregate contacts from an existing Cooler file.

    """
    def __init__(self, cooler_path, bins, chunksize, cooler_root="/", map=map):
        self._map = map
        
        self.cooler_path = cooler_path
        self.cooler_root = cooler_root
        with h5py.File(self.cooler_path, 'r') as h5:
            grp = h5[cooler_root]
            self._size = grp.attrs['nnz']
            chroms = grp['chroms/name'][:].astype('U')
            lengths = grp['chroms/length'][:]
            self.old_chrom_offset = grp['indexes/chrom_offset'][:]
            self.old_bin1_offset = grp['indexes/bin1_offset'][:]
            self.old_binsize = grp.attrs['bin-size']

        self.new_binsize = get_binsize(bins)
        assert self.new_binsize % self.old_binsize == 0
        self.factor = self.new_binsize // self.old_binsize
        self.chunksize = chunksize
        #self.new_bins = bins
        
        self.chroms = chroms
        self.idmap = pandas.Series(index=chroms, data=range(len(chroms)))
        bin_chrom_ids = self.idmap[bins['chrom']].values
        self.cumul_length = np.r_[0, np.cumsum(lengths)]
        self.abs_start_coords = self.cumul_length[bin_chrom_ids] + bins['start']

        # chrom offset index: chrom_id -> offset in bins
        self.chrom_offset = np.r_[0, 
            np.cumsum(bins.groupby('chrom', sort=False).size())]

    def __getstate__(self):
        d = self.__dict__.copy()
        d.pop('_map', None)
        return d

    def size(self):
        return self._size
    
    def _aggregate(self, span):
        from ..api import Cooler
        lo, hi = span
        looger.info('{} {}'.format(lo, hi))

        try:
            lock.acquire()
            with h5py.File(self.cooler_path, 'r') as h5:
                c = Cooler(h5[self.cooler_root])
                table = c.pixels(join=True, convert_enum=False)
                chunk = table[lo:hi]
                #chunk['chrom1'] = pandas.Categorical(chunk['chrom1'], categories=self.chroms)
                #chunk['chrom2'] = pandas.Categorical(chunk['chrom2'], categories=self.chroms)
        finally:
            lock.release()

        # use the "start" point as anchor for re-binning
        # XXX - alternatives: midpoint anchor, proportional re-binning
        binsize = self.new_binsize
        chrom_offset = self.chrom_offset
        cumul_length = self.cumul_length
        abs_start_coords = self.abs_start_coords

        chrom_id1 = chunk['chrom1'].values  #.cat.codes.values
        chrom_id2 = chunk['chrom2'].values  #.cat.codes.values
        start1 = chunk['start1'].values
        start2 = chunk['start2'].values
        if binsize is None:
            abs_start1 = cumul_length[chrom_id1] + start1
            abs_start2 = cumul_length[chrom_id2] + start2
            chunk['bin1_id'] = np.searchsorted(abs_start_coords, abs_start1, side='right') - 1
            chunk['bin2_id'] = np.searchsorted(abs_start_coords, abs_start2, side='right') - 1
        else:
            rel_bin1 = np.floor(start1/binsize).astype(int)
            rel_bin2 = np.floor(start2/binsize).astype(int)
            chunk['bin1_id'] = chrom_offset[chrom_id1] + rel_bin1
            chunk['bin2_id'] = chrom_offset[chrom_id2] + rel_bin2

        grouped = chunk.groupby(['bin1_id', 'bin2_id'], sort=False)
        return grouped['count'].sum().reset_index()

    def aggregate(self, span):
        try:
            chunk = self._aggregate(span)
        except MemoryError as e:
            raise RuntimeError(str(e))
        return chunk

    def __iter__(self):
        from itertools import chain
        old_chrom_offset = self.old_chrom_offset
        old_bin1_offset = self.old_bin1_offset
        chunksize = self.chunksize
        factor = self.factor
        
        spans = []
        for chrom, i in self.idmap.items():
            # it's important to extract some multiple of `factor` rows at a time
            c0, c1 = old_chrom_offset[i], old_chrom_offset[i+1]
            step = (chunksize // factor) * factor
            edges = np.arange(old_bin1_offset[c0], old_bin1_offset[c1]+step, step)
            edges[-1] = old_bin1_offset[c1]
            spans.append(zip(edges[:-1], edges[1:]))
        spans = list(chain.from_iterable(spans))
        
        for df in self._map(self.aggregate, spans):
            yield {k: v.values for k, v in six.iteritems(df)}


class SparseLoader(ContactReader):
    """
    Load binned contacts from a single 3-column sparse matrix text file.

    """
    def __init__(self, filepath, chunksize):
        # number of lines in file
        p1 = subprocess.Popen(['unpigz',  '-p', '8',  '-c', filepath], stdout=subprocess.PIPE)
        p2 = subprocess.Popen(['wc', '-l'], stdin=p1.stdout, stdout=subprocess.PIPE)
        self.n_records = int(p2.communicate()[0])

        # file iterator
        self.reader = pandas.read_csv(filepath, sep='\t', iterator=True,
            names=['bin1_id', 'bin2_id', 'count'])
        self.chunksize = chunksize

    def size(self):
        return self.n_records

    def __iter__(self):
        while True:
            try:
                data = self.reader.read(self.chunksize)
                yield {k: v.values for k,v in six.iteritems(data)}
            except StopIteration:
                break


class SparseTileLoader(ContactReader):
    """
    Load binned contacts from a collection of 3-column sparse matrix files
    representing contig-contig contact matrix tiles.

    """
    pass


class DenseLoader(ContactReader):
    """
    Load a dense genome-wide numpy array contact matrix.

    """
    def __init__(self, heatmap):
        # TRIU sparsify the matrix
        i, j = np.nonzero(heatmap)
        mask = i <= j
        triu_i, triu_j = i[mask], j[mask]
        self.data = {
            'bin1_id': triu_i,
            'bin2_id': triu_j,
            'count': heatmap[triu_i, triu_j],
        }
        self.nnz = len(triu_i)

    def size(self):
        return self.nnz

    def __iter__(self):
        yield self.data


class DenseTileLoader(ContactReader):
    """
    Load a contact matrix from a collection of dense numpy array contig-contig
    tiles.

    """
    pass
<|MERGE_RESOLUTION|>--- conflicted
+++ resolved
@@ -31,16 +31,6 @@
 logger = get_logger()
 
 
-def set_postmortem_hook():
-    import sys, traceback, ipdb
-    def _excepthook(exc_type, value, tb):
-        traceback.print_exception(exc_type, value, tb)
-        print()
-        ipdb.pm()
-    sys.excepthook = _excepthook
-set_postmortem_hook()
-
-
 class ContactReader(object):
     """
     Interface of a contact reader.
@@ -65,7 +55,10 @@
 
 def check_bins(bins, chromsizes):
     if bins['chrom'].dtype.name != 'category':
-        bins['chrom'] = pandas.Categorical(bins.chrom, categories=list(chromsizes.index), ordered=True)
+        bins['chrom'] = pandas.Categorical(
+            bins.chrom, 
+            categories=list(chromsizes.index), 
+            ordered=True)
     else:
         assert (bins['chrom'].cat.categories == chromsizes.index).all()
     return bins
@@ -76,7 +69,8 @@
     bins_chrom_id = bins['chrom'].cat.codes
     chrom_posoffset = np.r_[0, np.cumsum(chromsizes.values)]
     start_abspos = chrom_posoffset[bins_chrom_id] + bins['start'].values
-    chrom_binoffset = np.r_[0, np.cumsum(bins.groupby('chrom', sort=False).size().values)]
+    chrom_binoffset = np.r_[0, np.cumsum(
+        bins.groupby('chrom', sort=False).size().values)]
     return idmap, chrom_binoffset, chrom_posoffset, start_abspos
 
 
@@ -230,20 +224,9 @@
         
         for chrom in self.contigs:
             if chrom not in file_contigs:
-<<<<<<< HEAD
-                warnings.warn("Did not find contig '{}' in contact list file.".format(chrom))
-        self.contigs = [contig for contig in self.contigs if contig in file_contigs]
-        
-        # chrom offset index: chrom_id -> offset in bins
-        cid_per_bin = self.idmap[bins['chrom']].values
-        nbins_per_chrom =  bins.groupby(cid_per_bin, sort=False).size()
-        self.chrom_abspos = dict(zip(self.contigs, np.r_[0, np.cumsum(chromsizes)][:-1]))
-        self.chrom_binoffset = dict(zip(self.contigs, np.r_[0, np.cumsum(nbins_per_chrom)][:-1]))
-=======
                 warnings.warn(
                     "Did not find contig '{}' in contact list file.".format(chrom))
         self.contigs = [ctg for ctg in self.contigs if ctg in file_contigs]
->>>>>>> b7c96e25
 
     def __getstate__(self):
         d = self.__dict__.copy()
