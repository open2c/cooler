--- conflicted
+++ resolved
@@ -9,13 +9,17 @@
 """
 from __future__ import division, print_function
 from collections import OrderedDict, Counter
+from contextlib import contextmanager
 from bisect import bisect_left
 from multiprocess import Pool
 import subprocess
 import itertools
 import warnings
+import json
+import sys
 import six
 
+from pandas.algos import is_lexsorted
 import numpy as np
 import pandas
 import h5py
@@ -157,44 +161,44 @@
             import pysam
         except ImportError:
             raise ImportError("pysam is required to read tabix files")
-
+        
         self.ncpus = ncpus
         # chromosomes
         self.chromsizes = chromsizes
-        self.idmap = pandas.Series(index=chromsizes.keys(),
+        self.idmap = pandas.Series(index=chromsizes.keys(), 
                                    data=range(len(chromsizes)))
-
+        
         # bins
         n_bins = len(bins)
         self.bins = bins
         self.binsize = get_binsize(bins)
-
+        
         # read pair records
         self.contigs = chromsizes.keys()
         self.n_records = None
         self.filepath = filepath
-
+        
         with pysam.TabixFile(filepath, 'r', encoding='ascii') as f:
             try:
                 file_contigs = [c.decode('ascii') for c in f.contigs]
             except AttributeError:
                 file_contigs = f.contigs
-
+        
         for chrom in self.contigs:
             if chrom not in file_contigs:
                 warnings.warn("Did not find contig '{}' in contact list file.".format(chrom))
-
+        
         # chrom offset index: chrom_id -> offset in bins
         cid_per_bin = self.idmap[bins['chrom']].values
         nbins_per_chrom =  bins.groupby(cid_per_bin, sort=False).size()
         self.chrom_abspos = dict(zip(self.contigs, np.r_[0, np.cumsum(chromsizes)][:-1]))
         self.chrom_binoffset = dict(zip(self.contigs, np.r_[0, np.cumsum(nbins_per_chrom)][:-1]))
-
+    
     def _size(self, chrom):
         import pysam
         with pysam.TabixFile(self.filepath, 'r', encoding='ascii') as f:
             return sum(1 for line in f.fetch(chrom))
-
+    
     def size(self):
         if self.n_records is None:
             try:
@@ -203,20 +207,20 @@
             finally:
                 pool.close()
         return self.n_records
-
+    
     def _aggregate(self, chrom):
         import pysam
         filepath = self.filepath
         binsize = self.binsize
         chromsizes = self.chromsizes
         chrom_binoffset = self.chrom_binoffset
-
+        
         rows = []
         with pysam.TabixFile(filepath, 'r', encoding='ascii') as f:
             parser = pysam.asTuple()
             accumulator = Counter()
             offset = chrom_binoffset[chrom]
-
+            
             for start1 in range(0, chromsizes[chrom], binsize):
                 bin1_id = offset + (start1 // binsize)
                 for line in f.fetch(chrom, start1, start1 + binsize, parser=parser):
@@ -234,9 +238,9 @@
                           .sort_values('bin2_id')
                 )
                 accumulator.clear()
-
+        
         return pandas.concat(rows, axis=0) if len(rows) else None
-
+    
     def aggregate(self, map=map):
         return map(self._aggregate, list(self.contigs))
 
@@ -256,18 +260,18 @@
             import pypairix
         except ImportError:
             raise ImportError("pypairix is required to read pairix-indexed files")
-
+        
         self.ncpus = ncpus
         # chromosomes
         self.chromsizes = chromsizes
-        self.idmap = pandas.Series(index=chromsizes.keys(),
+        self.idmap = pandas.Series(index=chromsizes.keys(), 
                                    data=range(len(chromsizes)))
-
+        
         # bins
         n_bins = len(bins)
         self.bins = bins
         self.binsize = get_binsize(bins)
-
+        
         # read pair records
         self.contigs = chromsizes.keys()
         self.n_records = None
@@ -276,17 +280,17 @@
         f = pypairix.open(filepath, 'r')
         file_contigs = set(
             itertools.chain.from_iterable([b.split('|') for b in f.get_blocknames()]))
-
+        
         for chrom in self.contigs:
             if chrom not in file_contigs:
                 warnings.warn("Did not find contig '{}' in contact list file.".format(chrom))
-
+        
         # chrom offset index: chrom_id -> offset in bins
         cid_per_bin = self.idmap[bins['chrom']].values
         nbins_per_chrom =  bins.groupby(cid_per_bin, sort=False).size()
         self.chrom_abspos = dict(zip(self.contigs, np.r_[0, np.cumsum(chromsizes)][:-1]))
         self.chrom_binoffset = dict(zip(self.contigs, np.r_[0, np.cumsum(nbins_per_chrom)][:-1]))
-
+    
     def _size(self, block):
         import pypairix
         f = pypairix.open(self.filepath, 'r')
@@ -294,7 +298,7 @@
         return sum(1 for line in f.query2D(
             chrom1, 0, self.chromsizes[chrom1],
             chrom2, 0, self.chromsizes[chrom2]))
-
+    
     def size(self):
         if self.n_records is None:
             blocks = itertools.combinations_with_replacement(self.contigs, 2)
@@ -304,7 +308,7 @@
             finally:
                 pool.close()
         return self.n_records
-
+    
     def _aggregate(self, chrom1):
         import pypairix
         filepath = self.filepath
@@ -340,11 +344,11 @@
                       .sort_values('bin2_id')
             )
             accumulator.clear()
-
+        
         print(chrom1, chrom2, flush=True)
 
         return pandas.concat(rows, axis=0) if len(rows) else None
-
+    
     def aggregate(self, map=map):
         return map(self._aggregate, list(self.contigs))
 
@@ -365,17 +369,6 @@
     """
     def __init__(self, cooler_path, bins, chunksize, cooler_root="/", map=map):
         self._map = map
-<<<<<<< HEAD
-        self._cool = cool
-
-        self._size = cool.info['nnz']
-        self.cooler_path = cool.fp.file.filename
-        self.cooler_root = cool.fp.name
-
-        #self.new_bins = bins
-        self.new_binsize = get_binsize(bins)
-        self.old_binsize = cool.info['bin-size']
-=======
         
         self.cooler_path = cooler_path
         self.cooler_root = cooler_root
@@ -387,7 +380,6 @@
             self.old_chrom_offset = grp['indexes/chrom_offset'][:]
             self.old_bin1_offset = grp['indexes/bin1_offset'][:]
             self.old_binsize = grp.attrs['bin-size']
->>>>>>> e58aa958
 
         self.new_binsize = get_binsize(bins)
         assert self.new_binsize % self.old_binsize == 0
@@ -411,7 +403,7 @@
         d = self.__dict__.copy()
         d.pop('_map', None)
         return d
-
+    
     def _aggregate(self, span):
         from ..api import Cooler
         lo, hi = span
@@ -459,7 +451,7 @@
         old_bin1_offset = self.old_bin1_offset
         chunksize = self.chunksize
         factor = self.factor
-
+        
         spans = []
         for chrom, i in self.idmap.items():
             # it's important to extract some multiple of `factor` rows at a time
@@ -469,13 +461,8 @@
             edges[-1] = old_bin1_offset[c1]
             spans.append(zip(edges[:-1], edges[1:]))
         spans = list(chain.from_iterable(spans))
-<<<<<<< HEAD
-
-        for df in self.aggregate(spans):
-=======
         
         for df in self._map(self._aggregate, spans):
->>>>>>> e58aa958
             yield {k: v.values for k, v in six.iteritems(df)}
 
 
