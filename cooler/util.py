--- conflicted
+++ resolved
@@ -684,11 +684,7 @@
 
 
 def get_meta(
-<<<<<<< HEAD
-    columns, dtype=None, index_columns=None, index_names=None, default_dtype='object'
-=======
     columns, dtype=None, index_columns=None, index_names=None, default_dtype=np.object_
->>>>>>> fd1616ed
 ):  # pragma: no cover
     """
     Extracted and modified from pandas/io/parsers.py :
