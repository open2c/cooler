--- conflicted
+++ resolved
@@ -130,14 +130,6 @@
             dset[:] = bias
             dset.attrs.update(stats)
 
-<<<<<<< HEAD
-    except Exception as e:
-        print(e)
-
-    finally:
-            pool.close()
-=======
->>>>>>> e58aa958
 
 
 def check_ncpus(arg_value):
